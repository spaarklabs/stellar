<<<<<<< HEAD
export default class Snap {
    constructor(lenis: any);
    add(element: any, options?: {}): void;
    remove(element: any): void;
}
=======
type EasingFunction = (t: number) => number;
type Orientation = 'vertical' | 'horizontal';
type GestureOrientation = 'vertical' | 'horizontal' | 'both';
type LenisOptions = {
    wrapper?: Window | HTMLElement;
    content?: HTMLElement;
    wheelEventsTarget?: Window | HTMLElement;
    eventsTarget?: Window | HTMLElement;
    smoothWheel?: boolean;
    syncTouch?: boolean;
    syncTouchLerp?: number;
    touchInertiaMultiplier?: number;
    duration?: number;
    easing?: EasingFunction;
    lerp?: number;
    infinite?: boolean;
    orientation?: Orientation;
    gestureOrientation?: GestureOrientation;
    touchMultiplier?: number;
    wheelMultiplier?: number;
    autoResize?: boolean;
    __experimental__naiveDimensions?: boolean;
};
declare class Lenis {
    __isSmooth: boolean;
    __isScrolling: boolean;
    __isStopped: boolean;
    __isLocked: boolean;
    constructor({ wrapper, content, wheelEventsTarget, // deprecated
    eventsTarget, smoothWheel, syncTouch, syncTouchLerp, touchInertiaMultiplier, duration, // in seconds
    easing, lerp, infinite, orientation, // vertical, horizontal
    gestureOrientation, // vertical, horizontal, both
    touchMultiplier, wheelMultiplier, autoResize, __experimental__naiveDimensions, }?: LenisOptions);
    destroy(): void;
    on(event: string, callback: Function): any;
    off(event: string, callback: Function): any;
    private setScroll;
    private onVirtualScroll;
    resize(): void;
    private emit;
    private onNativeScroll;
    private reset;
    start(): void;
    stop(): void;
    raf(time: number): void;
    scrollTo(target: number | string | HTMLElement, { offset, immediate, lock, duration, easing, lerp, onComplete, force, // scroll even if stopped
    programmatic, }?: {
        offset?: number;
        immediate?: boolean;
        lock?: boolean;
        duration?: number;
        easing?: EasingFunction;
        lerp?: number;
        onComplete?: (lenis: Lenis) => void;
        force?: boolean;
        programmatic?: boolean;
    }): void;
    get rootElement(): any;
    get limit(): any;
    get isHorizontal(): boolean;
    get actualScroll(): any;
    get scroll(): any;
    get progress(): number;
    get isSmooth(): boolean;
    private set isSmooth(value);
    get isScrolling(): boolean;
    private set isScrolling(value);
    get isStopped(): boolean;
    private set isStopped(value);
    get isLocked(): boolean;
    private set isLocked(value);
    get className(): string;
    private toggleClassName;
}

export { type LenisOptions, Lenis as default };
>>>>>>> 90a3aba2
<|MERGE_RESOLUTION|>--- conflicted
+++ resolved
@@ -1,84 +1,103 @@
-<<<<<<< HEAD
-export default class Snap {
-    constructor(lenis: any);
-    add(element: any, options?: {}): void;
-    remove(element: any): void;
+type EasingFunction = (t: number) => number
+type Orientation = 'vertical' | 'horizontal'
+type GestureOrientation = 'vertical' | 'horizontal' | 'both'
+type LenisOptions = {
+  wrapper?: Window | HTMLElement
+  content?: HTMLElement
+  wheelEventsTarget?: Window | HTMLElement
+  eventsTarget?: Window | HTMLElement
+  smoothWheel?: boolean
+  syncTouch?: boolean
+  syncTouchLerp?: number
+  touchInertiaMultiplier?: number
+  duration?: number
+  easing?: EasingFunction
+  lerp?: number
+  infinite?: boolean
+  orientation?: Orientation
+  gestureOrientation?: GestureOrientation
+  touchMultiplier?: number
+  wheelMultiplier?: number
+  autoResize?: boolean
+  __experimental__naiveDimensions?: boolean
 }
-=======
-type EasingFunction = (t: number) => number;
-type Orientation = 'vertical' | 'horizontal';
-type GestureOrientation = 'vertical' | 'horizontal' | 'both';
-type LenisOptions = {
-    wrapper?: Window | HTMLElement;
-    content?: HTMLElement;
-    wheelEventsTarget?: Window | HTMLElement;
-    eventsTarget?: Window | HTMLElement;
-    smoothWheel?: boolean;
-    syncTouch?: boolean;
-    syncTouchLerp?: number;
-    touchInertiaMultiplier?: number;
-    duration?: number;
-    easing?: EasingFunction;
-    lerp?: number;
-    infinite?: boolean;
-    orientation?: Orientation;
-    gestureOrientation?: GestureOrientation;
-    touchMultiplier?: number;
-    wheelMultiplier?: number;
-    autoResize?: boolean;
-    __experimental__naiveDimensions?: boolean;
-};
 declare class Lenis {
-    __isSmooth: boolean;
-    __isScrolling: boolean;
-    __isStopped: boolean;
-    __isLocked: boolean;
-    constructor({ wrapper, content, wheelEventsTarget, // deprecated
-    eventsTarget, smoothWheel, syncTouch, syncTouchLerp, touchInertiaMultiplier, duration, // in seconds
-    easing, lerp, infinite, orientation, // vertical, horizontal
+  __isSmooth: boolean
+  __isScrolling: boolean
+  __isStopped: boolean
+  __isLocked: boolean
+  constructor({
+    wrapper,
+    content,
+    wheelEventsTarget, // deprecated
+    eventsTarget,
+    smoothWheel,
+    syncTouch,
+    syncTouchLerp,
+    touchInertiaMultiplier,
+    duration, // in seconds
+    easing,
+    lerp,
+    infinite,
+    orientation, // vertical, horizontal
     gestureOrientation, // vertical, horizontal, both
-    touchMultiplier, wheelMultiplier, autoResize, __experimental__naiveDimensions, }?: LenisOptions);
-    destroy(): void;
-    on(event: string, callback: Function): any;
-    off(event: string, callback: Function): any;
-    private setScroll;
-    private onVirtualScroll;
-    resize(): void;
-    private emit;
-    private onNativeScroll;
-    private reset;
-    start(): void;
-    stop(): void;
-    raf(time: number): void;
-    scrollTo(target: number | string | HTMLElement, { offset, immediate, lock, duration, easing, lerp, onComplete, force, // scroll even if stopped
-    programmatic, }?: {
-        offset?: number;
-        immediate?: boolean;
-        lock?: boolean;
-        duration?: number;
-        easing?: EasingFunction;
-        lerp?: number;
-        onComplete?: (lenis: Lenis) => void;
-        force?: boolean;
-        programmatic?: boolean;
-    }): void;
-    get rootElement(): any;
-    get limit(): any;
-    get isHorizontal(): boolean;
-    get actualScroll(): any;
-    get scroll(): any;
-    get progress(): number;
-    get isSmooth(): boolean;
-    private set isSmooth(value);
-    get isScrolling(): boolean;
-    private set isScrolling(value);
-    get isStopped(): boolean;
-    private set isStopped(value);
-    get isLocked(): boolean;
-    private set isLocked(value);
-    get className(): string;
-    private toggleClassName;
+    touchMultiplier,
+    wheelMultiplier,
+    autoResize,
+    __experimental__naiveDimensions,
+  }?: LenisOptions)
+  destroy(): void
+  on(event: string, callback: Function): any
+  off(event: string, callback: Function): any
+  private setScroll
+  private onVirtualScroll
+  resize(): void
+  private emit
+  private onNativeScroll
+  private reset
+  start(): void
+  stop(): void
+  raf(time: number): void
+  scrollTo(
+    target: number | string | HTMLElement,
+    {
+      offset,
+      immediate,
+      lock,
+      duration,
+      easing,
+      lerp,
+      onComplete,
+      force, // scroll even if stopped
+      programmatic,
+    }?: {
+      offset?: number
+      immediate?: boolean
+      lock?: boolean
+      duration?: number
+      easing?: EasingFunction
+      lerp?: number
+      onComplete?: (lenis: Lenis) => void
+      force?: boolean
+      programmatic?: boolean
+    }
+  ): void
+  get rootElement(): any
+  get limit(): any
+  get isHorizontal(): boolean
+  get actualScroll(): any
+  get scroll(): any
+  get progress(): number
+  get isSmooth(): boolean
+  private set isSmooth(value)
+  get isScrolling(): boolean
+  private set isScrolling(value)
+  get isStopped(): boolean
+  private set isStopped(value)
+  get isLocked(): boolean
+  private set isLocked(value)
+  get className(): string
+  private toggleClassName
 }
 
-export { type LenisOptions, Lenis as default };
->>>>>>> 90a3aba2
+export { Lenis as default, type LenisOptions }