--- conflicted
+++ resolved
@@ -1,25 +1,4 @@
-<<<<<<< HEAD
 export default class Lenis {
-    /**
-     * @typedef {(t: number) => number} EasingFunction
-     * @typedef {'vertical' | 'horizontal'} Direction
-     * @typedef {'vertical' | 'horizontal' | 'both'} GestureDirection
-     *
-     * @typedef LenisOptions
-     * @property {number} [duration]
-     * @property {EasingFunction} [easing]
-     * @property {boolean} [smooth]
-     * @property {number} [mouseMultiplier]
-     * @property {boolean} [smoothTouch]
-     * @property {number} [touchMultiplier]
-     * @property {Direction} [direction]
-     * @property {GestureDirection} [gestureDirection]
-     * @property {boolean} [infinite]
-     * @property {Window | HTMLElement} [wrapper]
-     * @property {HTMLElement} [content]
-     *
-     * @param {LenisOptions}
-     */
     constructor({ duration, easing, smooth, mouseMultiplier, smoothTouch, touchMultiplier, direction, gestureDirection, infinite, wrapper, content, }?: {
         duration?: number;
         easing?: (t: number) => number;
@@ -28,7 +7,7 @@
         smoothTouch?: boolean;
         touchMultiplier?: number;
         direction?: "vertical" | "horizontal";
-        gestureDirection?: "vertical" | "horizontal" | "both";
+        gestureDirection?: "both" | "vertical" | "horizontal";
         infinite?: boolean;
         wrapper?: Window | HTMLElement;
         content?: HTMLElement;
@@ -41,9 +20,9 @@
         smoothTouch: boolean;
         touchMultiplier: number;
         direction: "vertical" | "horizontal";
-        gestureDirection: "vertical" | "horizontal" | "both";
+        gestureDirection: "both" | "vertical" | "horizontal";
         infinite: boolean;
-        wrapper: Window | HTMLElement;
+        wrapper: HTMLElement | Window;
         content: HTMLElement;
     };
     duration: number;
@@ -53,9 +32,9 @@
     smoothTouch: boolean;
     touchMultiplier: number;
     direction: "vertical" | "horizontal";
-    gestureDirection: "vertical" | "horizontal" | "both";
+    gestureDirection: "both" | "vertical" | "horizontal";
     infinite: boolean;
-    wrapperNode: Window | HTMLElement;
+    wrapperNode: HTMLElement | Window;
     contentNode: HTMLElement;
     wrapperHeight: any;
     wrapperWidth: any;
@@ -113,121 +92,4 @@
     raf(deltaTime: any): void;
     get progress(): number;
 }
-export {};
-=======
-export default class Lenis {
-    /**
-     * @typedef {(t: number) => number} EasingFunction
-     * @typedef {'vertical' | 'horizontal'} Direction
-     * @typedef {'vertical' | 'horizontal' | 'both'} GestureDirection
-     *
-     * @typedef LenisOptions
-     * @property {number} [duration]
-     * @property {EasingFunction} [easing]
-     * @property {boolean} [smooth]
-     * @property {number} [mouseMultiplier]
-     * @property {boolean} [smoothTouch]
-     * @property {number} [touchMultiplier]
-     * @property {Direction} [direction]
-     * @property {GestureDirection} [gestureDirection]
-     * @property {boolean} [infinite]
-     * @property {Window | HTMLElement} [wrapper]
-     * @property {HTMLElement} [content]
-     *
-     * @param {LenisOptions}
-     */
-    constructor({ duration, easing, smooth, mouseMultiplier, smoothTouch, touchMultiplier, direction, gestureDirection, infinite, wrapper, content, }?: {
-        duration?: number;
-        easing?: (t: number) => number;
-        smooth?: boolean;
-        mouseMultiplier?: number;
-        smoothTouch?: boolean;
-        touchMultiplier?: number;
-        direction?: "vertical" | "horizontal";
-        gestureDirection?: "vertical" | "horizontal" | "both";
-        infinite?: boolean;
-        wrapper?: Window | HTMLElement;
-        content?: HTMLElement;
-    });
-    options: {
-        duration: number;
-        easing: (t: number) => number;
-        smooth: boolean;
-        mouseMultiplier: number;
-        smoothTouch: boolean;
-        touchMultiplier: number;
-        direction: "vertical" | "horizontal";
-        gestureDirection: "vertical" | "horizontal" | "both";
-        infinite: boolean;
-        wrapper: Window | HTMLElement;
-        content: HTMLElement;
-    };
-    duration: number;
-    easing: (t: number) => number;
-    smooth: boolean;
-    mouseMultiplier: number;
-    smoothTouch: boolean;
-    touchMultiplier: number;
-    direction: "vertical" | "horizontal";
-    gestureDirection: "vertical" | "horizontal" | "both";
-    infinite: boolean;
-    wrapperNode: Window | HTMLElement;
-    contentNode: HTMLElement;
-    wrapperHeight: any;
-    wrapperWidth: any;
-    wrapperObserver: ResizeObserver;
-    contentHeight: number;
-    contentWidth: number;
-    contentObserver: ResizeObserver;
-    targetScroll: any;
-    scroll: any;
-    lastScroll: any;
-    animate: Animate;
-    virtualScroll: any;
-    get scrollProperty(): string;
-    start(): void;
-    stopped: boolean;
-    stop(): void;
-    destroy(): void;
-    onWindowResize: () => void;
-    onWrapperResize: ([entry]: [any]) => void;
-    onContentResize: ([entry]: [any]) => void;
-    get limit(): number;
-    onVirtualScroll: ({ deltaY, deltaX, originalEvent: e }: {
-        deltaY: any;
-        deltaX: any;
-        originalEvent: any;
-    }) => void;
-    raf(now: any): void;
-    now: any;
-    isScrolling: boolean;
-    get velocity(): number;
-    setScroll(value: any): void;
-    onScroll: (e: any) => void;
-    notify(): void;
-    scrollTo(target: any, { offset, immediate, duration, easing, }?: {
-        offset?: number;
-        immediate?: boolean;
-        duration?: number;
-        easing?: (t: number) => number;
-    }): void;
-}
-declare class Animate {
-    to(target: any, { duration, easing, ...keys }?: {
-        duration?: number;
-        easing?: (t: any) => any;
-    }): void;
-    target: any;
-    fromKeys: {};
-    toKeys: {};
-    keys: string[];
-    duration: number;
-    easing: (t: any) => any;
-    currentTime: any;
-    isRunning: boolean;
-    stop(): void;
-    raf(deltaTime: any): void;
-    get progress(): number;
-}
-export {};
->>>>>>> dbeedaa0
+export {};