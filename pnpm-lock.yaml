--- conflicted
+++ resolved
@@ -72,11 +72,8 @@
         specifier: workspace:lenis*
         version: link:../..
 
-<<<<<<< HEAD
   packages/snap: {}
 
-=======
->>>>>>> 90a3aba2
 packages:
 
   /@babel/code-frame@7.24.2:
@@ -105,22 +102,6 @@
       picocolors: 1.0.0
     dev: true
 
-<<<<<<< HEAD
-  /@darkroom.engineering/hamo@0.6.35(react-dom@18.2.0)(react@18.2.0):
-    resolution: {integrity: sha512-KE+tIfly4FLGkbPNeVvuiVbiMHhjcDqSy/gNLujG1vgzCfRhCpfCcHpqoBUCnuuv71F79Ky7CGivgHAmaJzGrA==}
-    peerDependencies:
-      react: ^18.2.0
-      react-dom: ^18.2.0
-    dependencies:
-      '@darkroom.engineering/tempus': 0.0.46
-      just-debounce-it: 3.2.0
-      nanoevents: 9.0.0
-      react: 18.2.0
-      react-dom: 18.2.0(react@18.2.0)
-    dev: false
-
-=======
->>>>>>> 90a3aba2
   /@darkroom.engineering/tempus@0.0.46:
     resolution: {integrity: sha512-s5vav3KMHYezvUCl4ee5epg0oimF6M8C9gAaKxFnFaTvX2q3ywFDryIv6XLd0mRFUt3S1uHDJqKaiEcs2ZVSvw==}
     dev: false
@@ -422,20 +403,14 @@
 
   /@types/prop-types@15.7.12:
     resolution: {integrity: sha512-5zvhXYtRNRluoE/jAp4GVsSduVUzNWKkOZrCDBWYtE7biZywwdC2AcEzg+cSMLFRfVgeAFqpfNabiPjxFddV1Q==}
-<<<<<<< HEAD
-=======
-    dev: true
->>>>>>> 90a3aba2
+    dev: true
 
   /@types/react@18.2.78:
     resolution: {integrity: sha512-qOwdPnnitQY4xKlKayt42q5W5UQrSHjgoXNVEtxeqdITJ99k4VXJOP3vt8Rkm9HmgJpH50UNU+rlqfkfWOqp0A==}
     dependencies:
       '@types/prop-types': 15.7.12
       csstype: 3.1.3
-<<<<<<< HEAD
-=======
-    dev: true
->>>>>>> 90a3aba2
+    dev: true
 
   /@types/resolve@1.20.2:
     resolution: {integrity: sha512-60BCwRFOZCQhDncwQdxxeOEEkbc5dIMccYLwbxsS4TUNeVECQ/pBJ0j09mrHOl/JJvpRPGwO9SvE4nR2Nb/a4Q==}
@@ -571,13 +546,8 @@
       supports-color: 5.5.0
     dev: true
 
-<<<<<<< HEAD
-  /clsx@2.1.0:
-    resolution: {integrity: sha512-m3iNNWpd9rl3jvvcBnu70ylMdrXt8Vlq4HYadnU5fwcOtvkSQWPmj7amUcDT2qYI7risszBjI5AUIUox9D16pg==}
-=======
   /clsx@2.1.1:
     resolution: {integrity: sha512-eYm0QWBtUrBWZWG0d386OGAw16Z995PiOVo2B7bjWSbHedGl5e0ZWaq65kOGgUSNesEIDkB9ISbTg/JK9dhCZA==}
->>>>>>> 90a3aba2
     engines: {node: '>=6'}
     dev: false
 
@@ -906,6 +876,17 @@
       path-scurry: 1.10.2
     dev: true
 
+  /glob@7.2.3:
+    resolution: {integrity: sha512-nFR0zLpU2YCaRxwoCJvL6UvCH2JFyFVIvwTLsIf21AuHlMskA1hhTdk+LlYJtOlYt9v6dvszD2BGRqBL+iQK9Q==}
+    dependencies:
+      fs.realpath: 1.0.0
+      inflight: 1.0.6
+      inherits: 2.0.4
+      minimatch: 3.1.2
+      once: 1.4.0
+      path-is-absolute: 1.0.1
+    dev: true
+
   /glob@8.1.0:
     resolution: {integrity: sha512-r8hpEjiQEYlF2QU0df3dS+nxxSIreXQS1qRhMJM0Q5NDdR386C7jb7Hwwod8Fgiuex+k0GFjgft18yvxm5XoCQ==}
     engines: {node: '>=12'}
@@ -1170,10 +1151,7 @@
 
   /js-tokens@4.0.0:
     resolution: {integrity: sha512-RdJUflcE3cUzKiMqQgsCu06FPu9UdIJO0beYbPhHN4k6apgJtifcoCtT9bcxOpYBtpD2kCM6Sbzg4CausW/PKQ==}
-<<<<<<< HEAD
-=======
-    dev: true
->>>>>>> 90a3aba2
+    dev: true
 
   /json-parse-better-errors@1.0.2:
     resolution: {integrity: sha512-mrqyZKfX5EhL7hvqcV6WG1yYjnjeuYDzDhhcAAUrq8Po85NBQBJP+ZDUT75qZQ98IkUoBqdkExkukOU7Ts2wrw==}
@@ -1183,13 +1161,6 @@
     resolution: {integrity: sha512-xyFwyhro/JEof6Ghe2iz2NcXoj2sloNsWr/XsERDK/oiPCfaNhl5ONfp+jQdAZRQQ0IJWNzH9zIZF7li91kh2w==}
     dev: true
 
-<<<<<<< HEAD
-  /just-debounce-it@3.2.0:
-    resolution: {integrity: sha512-WXzwLL0745uNuedrCsCs3rpmfD6DBaf7uuVwaq98/8dafURfgQaBsSpjiPp5+CW6Vjltwy9cOGI6qE71b3T8iQ==}
-    dev: false
-
-=======
->>>>>>> 90a3aba2
   /kind-of@6.0.3:
     resolution: {integrity: sha512-dcS1ul+9tmeD95T+x28/ehLgd9mENa3LsvDTtzm3vyBEO7RPptvAD+t44WVXaUjTBRcrpFeFlC8WCruUR456hw==}
     engines: {node: '>=0.10.0'}
@@ -1221,10 +1192,7 @@
     hasBin: true
     dependencies:
       js-tokens: 4.0.0
-<<<<<<< HEAD
-=======
-    dev: true
->>>>>>> 90a3aba2
+    dev: true
 
   /lru-cache@10.2.0:
     resolution: {integrity: sha512-2bIM8x+VAf6JT4bKAljS1qUWgMsqZRPGJS6FSahIMPVvctcNhyVp7AJu7quxOW9jwkryBReKZY5tY5JYv2n/7Q==}
@@ -1337,14 +1305,6 @@
       path-exists: 5.0.0
     dev: true
 
-<<<<<<< HEAD
-  /nanoevents@9.0.0:
-    resolution: {integrity: sha512-X8pU7IOpgKXVLPxYUI55ymXc8XuBE+uypfEyEFBtHkD1EX9KavYTVc+vXZHFyHKzA1TaZoVDqklLdQBBrxIuAw==}
-    engines: {node: ^18.0.0 || >=20.0.0}
-    dev: false
-
-=======
->>>>>>> 90a3aba2
   /nice-try@1.0.5:
     resolution: {integrity: sha512-1nh45deeb5olNY7eX82BkPO7SSxR5SSYJiPTrTdFUVYwAl8CKMA5N9PjTYkHiRjisVcxcQ1HXdLhx2qxxJzLNQ==}
     dev: true
@@ -1451,6 +1411,11 @@
     engines: {node: ^12.20.0 || ^14.13.1 || >=16.0.0}
     dev: true
 
+  /path-is-absolute@1.0.1:
+    resolution: {integrity: sha512-AVbw3UJ2e9bq64vSaS9Am0fje1Pa8pbGqTTsmXfaIiMpnr5DlDhfJOuLj9Sf95ZPVDAUerDfEk88MPmPe7UCQg==}
+    engines: {node: '>=0.10.0'}
+    dev: true
+
   /path-key@2.0.1:
     resolution: {integrity: sha512-fEHGKCSmUSDPv4uoj8AlD+joPlq3peND+HRYyxFz4KPw4z926S/b8rIuFs2FYJg3BwsxJf6A9/3eIdLaYC+9Dw==}
     engines: {node: '>=4'}
@@ -1525,10 +1490,7 @@
       loose-envify: 1.4.0
       react: 18.2.0
       scheduler: 0.23.0
-<<<<<<< HEAD
-=======
-    dev: true
->>>>>>> 90a3aba2
+    dev: true
 
   /react@18.2.0:
     resolution: {integrity: sha512-/3IjMdb2L9QbBdWiW5e3P2/npwMBaU9mHCSCUzNln0ZCYbcfTsGbTJrU/kGemdH2IWmB2ioZ+zkxtmq6g09fGQ==}
@@ -1994,17 +1956,6 @@
       which-boxed-primitive: 1.0.2
     dev: true
 
-<<<<<<< HEAD
-  /use-sync-external-store@1.2.0(react@18.2.0):
-    resolution: {integrity: sha512-eEgnFxGQ1Ife9bzYs6VLi8/4X6CObHMw9Qr9tPY43iKwsPw8xE8+EFsf/2cFZ5S3esXgpWgtSCtLNS41F+sKPA==}
-    peerDependencies:
-      react: ^16.8.0 || ^17.0.0 || ^18.0.0
-    dependencies:
-      react: 18.2.0
-    dev: false
-
-=======
->>>>>>> 90a3aba2
   /validate-npm-package-license@3.0.4:
     resolution: {integrity: sha512-DpKm2Ui/xN7/HQKCtpZxoRWBhZ9Z0kqtygG8XCgNQ8ZlDnxuQmWhj566j8fN4Cu3/JmbhsDo7fcAJq4s9h27Ew==}
     dependencies:
