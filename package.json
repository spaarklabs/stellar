{
  "name": "lenis",
  "version": "1.0.45",
  "author": "darkroom.engineering",
  "license": "MIT",
  "repository": {
    "type": "git",
    "url": "git+https://github.com/darkroomengineering/lenis.git"
  },
  "bugs": {
    "url": "https://github.com/darkroomengineering/lenis/issues"
  },
  "homepage": "https://github.com/darkroomengineering/lenis",
  "funding": {
    "type": "github",
    "url": "https://github.com/sponsors/darkroomengineering"
  },
  "keywords": [
    "scroll",
    "smooth",
    "lenis",
    "react"
  ],
  "type": "module",
  "scripts": {
<<<<<<< HEAD
    "watch:core": "npm run watch --prefix ./packages/core",
    "watch:react": "npm run watch --prefix ./packages/react",
    "watch:snap": "npm run watch --prefix ./packages/snap",
=======
    "dev:core": "npm run dev --prefix ./packages/core",
    "dev:react": "npm run dev --prefix ./packages/react",
>>>>>>> 90a3aba2
    "build:core": "npm run build --prefix ./packages/core",
    "build:react": "npm run build --prefix ./packages/react",
    "build:snap": "npm run build --prefix ./packages/snap",
    "build": "npm-run-all clean build:core build:react",
    "clean": "shx rm -rf dist/*",
    "readme": "node update-readme.js",
    "version:dev": "npm version prerelease --preid dev --force",
    "version:patch": "npm version patch --force",
    "version:minor": "npm version minor --force",
    "version:major": "npm version major --force",
    "postversion": "npm-run-all build readme",
    "publish": "npm publish",
    "publish:dev": "npm publish --tag dev"
  },
  "files": [
    "dist"
  ],
  "devDependencies": {
    "@rollup/plugin-commonjs": "^25.0.7",
    "@rollup/plugin-json": "^6.1.0",
    "@rollup/plugin-node-resolve": "^15.2.3",
    "@rollup/plugin-terser": "^0.4.4",
    "@rollup/plugin-typescript": "^11.1.6",
    "@types/react": "^18.2.77",
    "move-file-cli": "^3.0.0",
    "npm-run-all": "^4.1.5",
    "react": "^18.2.0",
    "react-dom": "^18.2.0",
    "rimraf": "^5.0.5",
    "rollup": "^4.14.2",
    "rollup-plugin-dts": "^6.1.0",
    "shx": "^0.3.4",
    "tslib": "^2.6.2",
    "typescript": "^5.4.5"
  },
  "peerDependencies": {
    "react": ">=17.0.0",
    "react-dom": ">=17.0.0"
  },
  "peerDependenciesMeta": {
    "react": {
      "optional": true
    },
    "react-dom": {
      "optional": true
    }
  },
  "sideEffects": false,
  "unpkg": "./dist/lenis.mjs",
  "main": "./dist/lenis.mjs",
  "module": "./dist/lenis.mjs",
  "types": "./dist/lenis.d.ts",
  "exports": {
    ".": {
      "types": "./dist/lenis.d.ts",
      "default": "./dist/lenis.mjs"
    },
    "./react": {
      "types": "./dist/lenis-react.d.ts",
      "default": "./dist/lenis-react.mjs"
    }
  },
  "dependencies": {
    "@darkroom.engineering/tempus": "^0.0.46",
    "clsx": "^2.1.0"
  }
}<|MERGE_RESOLUTION|>--- conflicted
+++ resolved
@@ -23,14 +23,9 @@
   ],
   "type": "module",
   "scripts": {
-<<<<<<< HEAD
-    "watch:core": "npm run watch --prefix ./packages/core",
-    "watch:react": "npm run watch --prefix ./packages/react",
-    "watch:snap": "npm run watch --prefix ./packages/snap",
-=======
     "dev:core": "npm run dev --prefix ./packages/core",
     "dev:react": "npm run dev --prefix ./packages/react",
->>>>>>> 90a3aba2
+    "dev:snap": "npm run dev --prefix ./packages/snap",
     "build:core": "npm run build --prefix ./packages/core",
     "build:react": "npm run build --prefix ./packages/react",
     "build:snap": "npm run build --prefix ./packages/snap",
